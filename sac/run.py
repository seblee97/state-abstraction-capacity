<<<<<<< HEAD
from sac.models import q_learning, ppo, dqn
from sac.trainers import q_trainer, ppo_trainer
=======
from sac.models import q_learning, ppo, dqn, a2c
>>>>>>> 02021e3e
from key_door import key_door_env, visualisation_env
import argparse
import numpy as np
import os
from datetime import datetime
from tqdm import tqdm


# Get the directory of the current script
current_dir = os.path.dirname(os.path.abspath(__file__))


parser = argparse.ArgumentParser()

parser = argparse.ArgumentParser(
    description="Train RL models on the Key-Door environment."
)
parser.add_argument(
    "-m",
    "--model",
    type=str,
    default="q_learning",
    choices=["q_learning", "ppo", "dqn", "a2c"],
    help="Model to use for training.",
)
parser.add_argument(
    "-lr",
    "--learning_rate",
    type=float,
    default=0.001,
    help="Learning rate for the model.",
)
parser.add_argument(
    "-gamma",
    "--discount_factor",
    type=float,
    default=0.99,
    help="Discount factor for future rewards.",
)
parser.add_argument(
    "-eps",
    "--exploration_rate",
    type=float,
    default=1.0,
    help="Initial exploration rate for epsilon-greedy policy.",
)
parser.add_argument(
    "-opt",
    "--optimistic_init",
    type=float,
    default=0.0,
    help="Optimistic initialization value for Q-network output bias.",
)
parser.add_argument(
    "-eps_decay",
    "--exploration_decay",
    type=float,
    default=0.995,
    help="Decay rate for exploration.",
)
parser.add_argument(
    "-num_ep",
    "--num_episodes",
    type=int,
    default=1000,
    help="Number of training episodes.",
)
parser.add_argument(
    "-ns",
    "--num_steps",
    type=int,
    default=100000,
    help="Number of training steps.",
)
parser.add_argument(
    "-bs", "--batch_size", type=int, default=64, help="Batch size for training."
)
parser.add_argument(
    "-tuf",
    "--target_update_frequency",
    type=int,
    default=50,
    help="Frequency of updating the target network (for DQN).",
)
parser.add_argument(
    "-rbs",
    "--replay_buffer_size",
    type=int,
    default=10000,
    help="Size of the replay buffer (for DQN). Also acts as rollout size for PPO.",
)
parser.add_argument(
    "-burnin",
    "--burnin",
    type=int,
    default=1000,
    help="Number of steps to populate the replay buffer before training (for DQN).",
)
parser.add_argument(
<<<<<<< HEAD
    "-gae",
    "--gae_lambda",
    type=float,
    default=0.95,
    help="GAE lambda parameter (for PPO).",
)
parser.add_argument(
    "-ue",
    "--update_epochs",
    type=int,
    default=10,
    help="Number of epochs to update the policy (for PPO).",
)
parser.add_argument(
    "-vfc",
    "--value_function_coef",
    type=float,
    default=0.5,
    help="Coefficient for value function loss (for PPO).",
)
parser.add_argument(
    "-ec",
    "--entropy_coef",
    type=float,
    default=0.01,
    help="Coefficient for entropy bonus (for PPO).",
)
parser.add_argument(
    "-cc",
    "--clip_coef",
    type=float,
    default=0.2,
    help="Clipping coefficient for PPO.",
)
parser.add_argument(
    "-mgn",
    "--max_grad_norm",
    type=float,
    default=0.5,
    help="Maximum gradient norm for clipping (for PPO).",
=======
    "-a2c_vlc",
    "--a2c_val_loss_coef",
    type=float,
    default=0.5,
    help="Coefficient for value loss in A2C"
)
parser.add_argument(
    "-a2c_elc",
    "--a2c_entropy_loss_coef",
    type=float,
    default=0.01,
    help="Coefficient for entropy exploration loss in A2C"
>>>>>>> 02021e3e
)
parser.add_argument(
    "-conv",
    "--convolutional",
    action="store_true",
    help="Use convolutional neural network (for DQN).",
)
parser.add_argument(
    "-test",
    "--test_frequency",
    type=int,
    default=50,
    help="Frequency of testing the model during training.",
)
parser.add_argument(
    "-save",
    "--save_model_frequency",
    type=int,
    default=50,
    help="Frequency of saving the model (weights or table) during training.",
)
parser.add_argument(
    "-viz",
    "--visualisation_frequency",
    type=int,
    default=50,
    help="Frequency of visualising (episode rollouts, value functions etc.) during training.",
)
parser.add_argument(
    "-map",
    "--map_name",
    type=str,
    default="map.txt",
    help="Name of map file in maps folder.",
)
parser.add_argument(
    "-map_yaml",
    "--map_yaml_filename",
    type=str,
    default="map.yaml",
    help="Nme of map YAML file in maps folder.",
)
parser.add_argument(
    "-rep",
    "--representation",
    type=str,
    default="agent_position",
    choices=["agent_position", "pixel"],
    help="State representation to use.",
)
parser.add_argument(
    "-timeout",
    "--episode_timeout",
    type=int,
    default=200,
    help="Episode timeout in steps.",
)
parser.add_argument(
    "-results",
    "--results_dir",
    type=str,
    default="results",
    help="Directory to save results.",
)


def create_experiment_directory(base_dir: str) -> str:
    # Create a unique experiment directory based on timestamp
    experiment_name = datetime.now().strftime("%Y-%d-%m-%H-%M")
    experiment_dir = os.path.join(base_dir, experiment_name)
    os.makedirs(experiment_dir, exist_ok=True)
    viz_dir = os.path.join(experiment_dir, "rollouts")
    os.makedirs(viz_dir, exist_ok=True)
    return experiment_dir


def setup_environment(
    map_path: str, map_yaml_path: str, episode_timeout: int, representation: str
):
    env = key_door_env.KeyDoorEnv(
        map_ascii_path=map_path,
        map_yaml_path=map_yaml_path,
        representation=representation,
        episode_timeout=episode_timeout,
    )
    env = visualisation_env.VisualisationEnv(env)

    return env


def setup_model(
    model_type: str,
    state_space,
    action_space,
):
    if model_type == "q_learning":
        return q_learning.QLearning(
            state_space=state_space,
            action_space=action_space,
            learning_rate=args.learning_rate,
            discount_factor=args.discount_factor,
            exploration_rate=args.exploration_rate,
            exploration_decay=args.exploration_decay,
        )
    elif model_type == "ppo":
        sample_state = env.reset_environment()
        num_actions = len(action_space)
        return ppo.PPO(
            sample_state=sample_state,
            num_actions=num_actions,
            batch_size=args.batch_size,
            replay_buffer_size=args.replay_buffer_size,
            learning_rate=args.learning_rate,
            discount_factor=args.discount_factor,
            gae_lambda=args.gae_lambda,
            clip_coef=args.clip_coef,
            vf_coef=args.value_function_coef,
            ent_coef=args.entropy_coef,
            max_grad_norm=args.max_grad_norm,
            convolutional=args.convolutional,
        )
    elif model_type == "dqn":
        sample_state = env.reset_environment()
        num_actions = len(action_space)
        return dqn.DQN(
            sample_state=sample_state,
            num_actions=num_actions,
            learning_rate=args.learning_rate,
            discount_factor=args.discount_factor,
            exploration_rate=args.exploration_rate,
            exploration_decay=args.exploration_decay,
            batch_size=args.batch_size,
            target_update_frequency=args.target_update_frequency,
            replay_buffer_size=args.replay_buffer_size,
            burnin=args.burnin,
            convolutional=args.convolutional,
            optimistic_init=args.optimistic_init
        )
    elif model_type == "a2c":
        sample_state = env.reset_environment()
        num_actions = len(action_space)
        return a2c.A2C(
            sample_state=sample_state,
            num_actions=num_actions,
            learning_rate=args.learning_rate,
            discount_factor=args.discount_factor,
            convolutional=args.convolutional,
            value_loss_coef=args.a2c_val_loss_coef,
            entropy_coef=args.a2c_entropy_loss_coef
        )
    else:
        raise ValueError(f"Unknown model type: {model_type}")


<<<<<<< HEAD
=======
def train(
    model,
    env,
    num_episodes,
    episode_timeout,
    test_frequency,
    visualisation_frequency,
    save_dir,
):

    episode_lengths = []
    episode_rewards = []
    episode_losses = []

    test_episode_lengths = []
    test_episode_rewards = []

    # Initialize variables for tqdm monitoring
    latest_test_reward = None
    latest_train_loss = None

    pbar = tqdm(range(num_episodes))
    for i in pbar:

        episode_length = 0
        episode_reward = 0
        episode_loss = 0

        state = env.reset_environment()

        for step in range(episode_timeout):
            action = model.select_action(state)
            reward, next_state = env.step(action)

            info = model.step(
                state=state,
                action=action,
                reward=reward,
                new_state=next_state,
                active=env.active,
            )

            state = next_state

            episode_length += 1
            episode_reward += reward
            episode_loss += info.get("loss", np.nan)

            if not env.active:
                break

        if i % test_frequency == 0:
            test_reward, test_episode_length = test(model, env, episode_timeout)
            test_episode_rewards.append(test_reward)
            test_episode_lengths.append(test_episode_length)
            latest_test_reward = test_reward
        if i % visualisation_frequency == 0:
            env.visualise_episode_history(
                save_path=os.path.join(save_dir, "rollouts", f"episode_{i}.mp4"),
                history="test",
            )
        if i % args.save_model_frequency == 0:
            model.save_model(save_dir, i)

        episode_lengths.append(episode_length)
        episode_rewards.append(episode_reward)
        episode_losses.append(episode_loss / episode_length)
        latest_train_loss = episode_loss / episode_length

        # Update tqdm display with latest metrics
        desc_parts = []
        if latest_test_reward is not None:
            desc_parts.append(f"Test Reward: {latest_test_reward:.2f}")
        if latest_train_loss is not None and not np.isnan(latest_train_loss):
            desc_parts.append(f"Train Loss: {latest_train_loss:.6f}")
        if episode_reward is not None:
            desc_parts.append(f"Episode Reward: {episode_reward:.2f}")
        
        if desc_parts:
            pbar.set_description(" | ".join(desc_parts))

    np.savez(
        os.path.join(save_dir, "training_stats.npz"),
        episode_lengths=episode_lengths,
        episode_rewards=episode_rewards,
        test_episode_lengths=test_episode_lengths,
        test_episode_rewards=test_episode_rewards,
        episode_losses=episode_losses,
    )


def test(model, env, episode_timeout):
    state = env.reset_environment(train=False)
    total_reward = 0
    episode_length = 0
    for step in range(episode_timeout):
        action = model.select_greedy_action(state)
        reward, next_state = env.step(action)
        total_reward += reward
        episode_length += 1
        state = next_state
        if not env.active:
            break
    return total_reward, episode_length


>>>>>>> 02021e3e
if __name__ == "__main__":
    args = parser.parse_args()
    experiment_dir = create_experiment_directory(
        base_dir=os.path.join(current_dir, args.results_dir)
    )

    # save args to experiment_dir
    with open(os.path.join(experiment_dir, "args.txt"), "w") as f:
        for arg, value in vars(args).items():
            f.write(f"{arg}: {value}\n")

    map_path = os.path.join(current_dir, "maps", args.map_name)
    map_yaml_path = os.path.join(current_dir, "maps", args.map_yaml_filename)
    env = setup_environment(
        map_path=map_path,
        map_yaml_path=map_yaml_path,
        episode_timeout=args.episode_timeout,
        representation=args.representation,
    )
    model = setup_model(
        model_type=args.model,
        state_space=env.state_space,
        action_space=env.action_space,
    )

    if args.model == "q_learning":
        q_trainer.train(
            model=model,
            env=env,
            num_episodes=args.num_episodes,
            episode_timeout=args.episode_timeout,
            test_frequency=args.test_frequency,
            save_model_frequency=args.save_model_frequency,
            visualisation_frequency=args.visualisation_frequency,
            experiment_dir=experiment_dir,
        )
    elif args.model == "ppo":
        ppo_trainer.train(
            model=model,
            env=env,
            num_steps=args.num_steps,
            episode_timeout=args.episode_timeout,
            replay_buffer_size=args.replay_buffer_size,
            update_epochs=args.update_epochs,
            test_frequency=args.test_frequency,
            save_model_frequency=args.save_model_frequency,
            visualisation_frequency=args.visualisation_frequency,
            experiment_dir=experiment_dir,
        )
    elif args.model == "dqn":
        q_trainer.train(
            model=model,
            env=env,
            num_episodes=args.num_episodes,
            episode_timeout=args.episode_timeout,
            test_frequency=args.test_frequency,
            save_model_frequency=args.save_model_frequency,
            visualisation_frequency=args.visualisation_frequency,
            experiment_dir=experiment_dir,
        )<|MERGE_RESOLUTION|>--- conflicted
+++ resolved
@@ -1,9 +1,5 @@
-<<<<<<< HEAD
-from sac.models import q_learning, ppo, dqn
+from sac.models import q_learning, ppo, dqn, a2c
 from sac.trainers import q_trainer, ppo_trainer
-=======
-from sac.models import q_learning, ppo, dqn, a2c
->>>>>>> 02021e3e
 from key_door import key_door_env, visualisation_env
 import argparse
 import numpy as np
@@ -103,7 +99,6 @@
     help="Number of steps to populate the replay buffer before training (for DQN).",
 )
 parser.add_argument(
-<<<<<<< HEAD
     "-gae",
     "--gae_lambda",
     type=float,
@@ -144,7 +139,8 @@
     type=float,
     default=0.5,
     help="Maximum gradient norm for clipping (for PPO).",
-=======
+)
+parser.add_argument(
     "-a2c_vlc",
     "--a2c_val_loss_coef",
     type=float,
@@ -157,7 +153,6 @@
     type=float,
     default=0.01,
     help="Coefficient for entropy exploration loss in A2C"
->>>>>>> 02021e3e
 )
 parser.add_argument(
     "-conv",
@@ -312,8 +307,6 @@
         raise ValueError(f"Unknown model type: {model_type}")
 
 
-<<<<<<< HEAD
-=======
 def train(
     model,
     env,
@@ -420,7 +413,6 @@
     return total_reward, episode_length
 
 
->>>>>>> 02021e3e
 if __name__ == "__main__":
     args = parser.parse_args()
     experiment_dir = create_experiment_directory(
