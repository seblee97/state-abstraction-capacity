--- conflicted
+++ resolved
@@ -82,21 +82,6 @@
 class DQN(base.BaseModel):
 
     def __init__(
-<<<<<<< HEAD
-        self,
-        sample_state,
-        num_actions,
-        batch_size: int,
-        learning_rate: float,
-        discount_factor: float,
-        exploration_rate: float,
-        exploration_decay: float,
-        target_update_frequency: int,
-        replay_buffer_size: int,
-        burnin: int,
-        convolutional: bool = False,
-    ):
-=======
             self, 
             sample_state,
             num_actions, 
@@ -111,7 +96,6 @@
             convolutional: bool = False,
             optimistic_init: float = 0.0,
         ):
->>>>>>> 02021e3e
 
         self._device = torch.device("cuda" if torch.cuda.is_available() else "cpu")
 
@@ -120,17 +104,8 @@
             self._target_net = ConvDQNNet(output_dim=num_actions).to(self._device)
             self._state_shape = sample_state.shape[1:]  # cut batch dimension
         else:
-<<<<<<< HEAD
-            net = FFDQNNet(
-                input_dim=len(sample_state.flatten()), output_dim=num_actions
-            )
-            self._target_net = FFDQNNet(
-                input_dim=len(sample_state.flatten()), output_dim=num_actions
-            ).to(self._device)
-=======
             net = FFDQNNet(input_dim=len(sample_state.flatten()), output_dim=num_actions, optimistic_init=optimistic_init)
             self._target_net = FFDQNNet(input_dim=len(sample_state.flatten()), output_dim=num_actions).to(self._device)
->>>>>>> 02021e3e
             self._state_shape = (len(sample_state.flatten()),)
 
         self._net = net.to(self._device)
@@ -186,11 +161,7 @@
         self._buffer.push(state, action, reward, new_state, active)
 
         if len(self._buffer) < self._burnin:
-<<<<<<< HEAD
-            return {}
-=======
             return {"loss": np.nan}  # Return dict instead of None
->>>>>>> 02021e3e
 
         states, actions, rewards, next_states, actives = self._buffer.sample(
             self._batch_size
