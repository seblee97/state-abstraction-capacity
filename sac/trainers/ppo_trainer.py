--- conflicted
+++ resolved
@@ -5,43 +5,29 @@
 from tqdm import tqdm
 
 
-<<<<<<< HEAD
-def update_pbar_desc(pbar, train_loss=None, episode_return=None, test_return=None):
-=======
 def update_pbar_desc(pbar, train_loss=None, episode_return=None, test_return=None, episode_length=None,
                      value_pred_std=None, logits_mean_std=None):
->>>>>>> 02d96a92
     """Update tqdm progress bar description with current metrics."""
     desc_parts = ["Training Progress"]
     
     if train_loss is not None:
         desc_parts.append(f"Loss: {train_loss:.4f}")
-<<<<<<< HEAD
-    
+
+    # if value_pred_std is not None:
+    #     desc_parts.append(f"Value Std: {value_pred_std:.2e}")
+
+    # if logits_mean_std is not None:
+    #     desc_parts.append(f"Logits Mean Std: {logits_mean_std:.2e}")
+
     if episode_return is not None:
         desc_parts.append(f"Ep Ret: {episode_return:.2f}")
-    
+
     if test_return is not None:
         desc_parts.append(f"Test Ret: {test_return:.2f}")
-    
-=======
-
-    # if value_pred_std is not None:
-    #     desc_parts.append(f"Value Std: {value_pred_std:.2e}")
-
-    # if logits_mean_std is not None:
-    #     desc_parts.append(f"Logits Mean Std: {logits_mean_std:.2e}")
-
-    if episode_return is not None:
-        desc_parts.append(f"Ep Ret: {episode_return:.2f}")
-
-    if test_return is not None:
-        desc_parts.append(f"Test Ret: {test_return:.2f}")
 
     if episode_length is not None:
         desc_parts.append(f"Ep Len: {episode_length}")
 
->>>>>>> 02d96a92
     pbar.set_description(" | ".join(desc_parts))
 
 
@@ -78,14 +64,10 @@
     # Variables for progress bar logging
     latest_train_loss = None
     latest_episode_return = None
-<<<<<<< HEAD
-    latest_test_return = None
-=======
     latest_episode_length = None
     latest_test_return = None
     latest_value_pred_std = None
     latest_logits_mean_std = None
->>>>>>> 02d96a92
 
     with tqdm(total=num_steps, desc="Training Progress") as pbar:
 
@@ -124,15 +106,10 @@
                     episode_returns.append(episode_return)
                     episode_lengths.append(episode_length)
                     latest_episode_return = episode_return
-<<<<<<< HEAD
-                    # Update progress bar description with current metrics
-                    update_pbar_desc(pbar, latest_train_loss, latest_episode_return, latest_test_return)
-=======
                     latest_episode_length = episode_length
                     # Update progress bar description with current metrics
                     update_pbar_desc(pbar, latest_train_loss, latest_episode_return, latest_test_return, latest_episode_length,
                                      value_pred_std=latest_value_pred_std, logits_mean_std=latest_logits_mean_std)
->>>>>>> 02d96a92
                     episode_return = 0.0
                     episode_length = 0
                     state = train_env.reset_environment()
@@ -153,13 +130,7 @@
             # PPO Update
             for _ in range(update_epochs):
                 info = model.step()
-<<<<<<< HEAD
                 all_info.append(info)
-                latest_train_loss = info.get("loss", np.nan)
-                epoch_losses.append(latest_train_loss)
-                # Update progress bar description with current metrics
-                update_pbar_desc(pbar, latest_train_loss, latest_episode_return, latest_test_return)
-=======
                 latest_train_loss = info.get("loss", np.nan)
                 epoch_losses.append(latest_train_loss)
                 latest_value_pred_std = info.get("values_std", np.nan)
@@ -167,7 +138,6 @@
                 # Update progress bar description with current metrics
                 update_pbar_desc(pbar, latest_train_loss, latest_episode_return, latest_test_return, latest_episode_length,
                                  value_pred_std=latest_value_pred_std, logits_mean_std=latest_logits_mean_std)
->>>>>>> 02d96a92
 
             update_count += 1
 
